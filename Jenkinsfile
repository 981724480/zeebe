--- conflicted
+++ resolved
@@ -67,16 +67,6 @@
             }
         }
 
-<<<<<<< HEAD
-        stage('Test (Go)') {
-            when { branch 'develop' }
-            steps {
-                container('golang') {
-                    sh '.ci/scripts/distribution/test-go.sh'
-                }
-            }
-=======
->>>>>>> 3452270e
 
 
         stage('Test') {
@@ -160,7 +150,7 @@
         }
 
         stage('Upload') {
-            when { branch '0.22' }
+            when { branch 'develop' }
             steps {
                 container('maven') {
                     configFileProvider([configFile(fileId: 'maven-nexus-settings-zeebe', variable: 'MAVEN_SETTINGS_XML')]) {
