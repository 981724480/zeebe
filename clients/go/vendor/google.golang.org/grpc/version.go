--- conflicted
+++ resolved
@@ -19,8 +19,4 @@
 package grpc
 
 // Version is the current grpc version.
-<<<<<<< HEAD
-const Version = "1.27.1"
-=======
-const Version = "1.28.0"
->>>>>>> 3452270e
+const Version = "1.28.0"